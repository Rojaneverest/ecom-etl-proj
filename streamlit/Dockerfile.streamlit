FROM python:3.9-slim

# Set working directory inside the container
WORKDIR /app

# Install system dependencies
RUN apt-get update && apt-get install -y --no-install-recommends \
    build-essential \
    wget \
    gnupg2 \
    software-properties-common \
    default-libmysqlclient-dev \
    procps \
    && wget -qO - https://packages.confluent.io/deb/7.3/archive.key | apt-key add - \
    && add-apt-repository "deb [arch=amd64] https://packages.confluent.io/deb/7.3/ stable main" \
    && apt-get update \
    && apt-get install -y --no-install-recommends \
        librdkafka-dev \
        kafkacat \
        redis-tools \
        netcat-openbsd \
    && rm -rf /var/lib/apt/lists/*

# Copy requirements from the build context root to the current WORKDIR (/app)
# Since the build context is the project root, these paths are now relative to the project root.
COPY requirements.txt .
COPY streamlit/requirements-streamlit.txt .

<<<<<<< HEAD
# Copy the Streamlit app files
=======
# Install Python dependencies
RUN pip install --no-cache-dir -r requirements.txt && \
    pip install --no-cache-dir -r requirements-streamlit.txt

# Copy Streamlit application files
# The WORKDIR is already /app, so copy directly into it.
>>>>>>> f68ad174
COPY Ecommerce_Dashboard.py .
COPY utils.py .
RUN mkdir -p pages
COPY pages/ ./pages/

# Expose the port the app runs on               
EXPOSE 8501

# Set environment variables
ENV PYTHONUNBUFFERED=1
ENV PYTHONPATH=/app

# Command to run the Streamlit app
CMD ["streamlit", "run", "Ecommerce_Dashboard.py", "--server.port=8501", "--server.address=0.0.0.0"]<|MERGE_RESOLUTION|>--- conflicted
+++ resolved
@@ -26,16 +26,12 @@
 COPY requirements.txt .
 COPY streamlit/requirements-streamlit.txt .
 
-<<<<<<< HEAD
-# Copy the Streamlit app files
-=======
 # Install Python dependencies
 RUN pip install --no-cache-dir -r requirements.txt && \
     pip install --no-cache-dir -r requirements-streamlit.txt
 
 # Copy Streamlit application files
 # The WORKDIR is already /app, so copy directly into it.
->>>>>>> f68ad174
 COPY Ecommerce_Dashboard.py .
 COPY utils.py .
 RUN mkdir -p pages
